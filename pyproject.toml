[build-system]
requires = ["setuptools", "setuptools-scm"]
build-backend = "setuptools.build_meta"

[project]
name = "stable-ssl"
description = "Self-Supervised Learning Library"
authors = [
    {name = "Randall Balestriero", email = "randallbalestriero@gmail.com"},
    {name = "Hugues Van Assel", email = "vanasselhugues@gmail.com"},
]
license = {text = "MIT"}
readme = {file = "README.md", content-type = "text/markdown"}
dependencies = [
    "numpy",
    "torch",
    "torchvision",
<<<<<<< HEAD
    "tqdm", 
    "omegaconf", 
    "wandb", 
    "hydra-core", 
    "hydra-submitit-launcher", 
    "pandas", 
    "jsonlines", 
    "torchmetrics", 
=======
    "tqdm",
    "omegaconf",
    "wandb",
    "hydra-core",
    "hydra-submitit-launcher",
    "pandas",
    "jsonlines",
    "torchmetrics",
>>>>>>> 7c64d01a
    "scipy",
]

dynamic = ["version"]

[project.entry-points."console_scripts"]
stable-ssl = "stable_ssl.cli:entry"

[tool.setuptools]
packages = ["stable_ssl"]

[tool.setuptools.dynamic]
version = {attr = "stable_ssl.__about__.__version__"}

[project.optional-dependencies]
dev = [
    "pytest",
    "flake8",
    "coverage",
    "numpydoc",
    "pytest-cov",
    "codecov",
    "pykeops",
    "pre-commit",
]

doc = [
    "sphinx",
    "sphinx-gallery",
    "sphinx-book-theme",
    "sphinxcontrib-bibtex",
    "matplotlib",
    "numpydoc",
    "memory_profiler",
    "myst-parser",
    "pydocstyle",
]<|MERGE_RESOLUTION|>--- conflicted
+++ resolved
@@ -15,16 +15,6 @@
     "numpy",
     "torch",
     "torchvision",
-<<<<<<< HEAD
-    "tqdm", 
-    "omegaconf", 
-    "wandb", 
-    "hydra-core", 
-    "hydra-submitit-launcher", 
-    "pandas", 
-    "jsonlines", 
-    "torchmetrics", 
-=======
     "tqdm",
     "omegaconf",
     "wandb",
@@ -33,7 +23,6 @@
     "pandas",
     "jsonlines",
     "torchmetrics",
->>>>>>> 7c64d01a
     "scipy",
 ]
 
