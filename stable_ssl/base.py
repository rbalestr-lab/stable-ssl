# -*- coding: utf-8 -*-
"""Base class for training a model."""
#
# Author: Hugues Van Assel <vanasselhugues@gmail.com>
#         Randall Balestriero <randallbalestriero@gmail.com>
#
# This source code is licensed under the license found in the
# LICENSE file in the root directory of this source tree.

import logging
import time
import hydra
import gc
import numpy as np
import submitit
import jsonlines
from tqdm import tqdm
import subprocess
import os
import omegaconf
from abc import abstractmethod

from dataclasses import asdict

import torch

from .data import DistributedSamplerWrapper
from . import reader
from .config import LoggerConfig, WandbConfig, HardwareConfig, OptimConfig
from .monitors import Monitor

try:
    import wandb
except ModuleNotFoundError:
    logging.warning(
        "Wandb module is not installed, make sure not to use wandb for logging "
        "or an error will be thrown."
    )
from .utils import (
    BreakAllEpochs,
    BreakEpoch,
    NanError,
    seed_everything,
    to_device,
    get_gpu_info,
    log_and_raise,
)


class BaseTrainer(torch.nn.Module):
    r"""Base class for training a model.

    This class provides a general boilerplate for common operations that
    occur during the training lifecycle.
    These operations include training, evaluation, checkpointing, and training restart.

    The class is highly configurable, enabling customization of its internal workflows
    to suit diverse project requirements and use cases.

    This class is intended to be subclassed for specific training methods
    (see examples for more details). For each subclass, the following methods must
    be implemented: `forward`, `predict`, and `compute_loss`.

    Execution flow when calling `launch`:
            - `self.before_fit` (nothing by default)
            - `self._fit` (executes all the training/intermittent evaluation by default)
                - for `self.optim["epochs"]` epochs:
                    - `self.before_fit_epoch` (setup in train mode)
                    - `self._fit_epoch` (one training epoch by default)
                        - loop over mini-batches
                            - `self.before_fit_step` (moves data to device)
                            - `self._fit_step` (optimization step)
                            - `self.after_fit_step` (computes per-step monitoring)
                    - `self.after_fit_epoch` (nothing by default)
                    - `self._evaluate` (if asked, looping over all non-train datasets)
                        - `self.before_eval` (setup in eval mode)
                        - loop over mini-batches
                            - `self.before_eval_step` (moves data to device)
                            - `self._eval_step` (computes eval metrics)
                            - `self.after_eval_step` (nothing by default)
                        - `self.after_eval` (nothing by default)
                    - Save intermittent checkpoint if asked by user config
                - Save final checkpoint if asked by user config
            - `self.after_fit` (evaluates by default)

    Parameters
    ----------
    data: dict
        Names and construction of the dataloaders with their transform pipelines.
        The dataset named `train` is used for training.
        Any other dataset is used for validation.
    module: dict
        Names and definition of the modules (neural networks).
        See :mod:`stable_ssl.modules` for examples of available modules.
    loss: dict
        Loss function used in the final criterion to be minimized.
        See :mod:`stable_ssl.losses` for examples.
    hardware: dict
        Hardware parameters. See :mod:`stable_ssl.config.HardwareConfig`
        for the full list of parameters and their defaults.
    optim: dict
        Optimization parameters. See :mod:`stable_ssl.config.OptimConfig`
        for the full list of parameters and their defaults.
    logger: dict
        Logging and checkpointing parameters.
        See :mod:`stable_ssl.config.LoggerConfig`
        for the full list of parameters and their defaults.
    """

    def __init__(self, data, module, loss, hardware, optim, logger, **kwargs):
        super().__init__()
        logging.info(f"=> INIT OF {self.__class__.__name__} STARTED.")
        for key, value in kwargs.items():
            setattr(self, key, value)
        self._data = data
        self._module = module
        self._loss = loss
        self._hardware = hardware
        self._optim = optim
        self._logger = logger

        # Set the logger defaults.
        self._logger = asdict(LoggerConfig(**self._logger))
        if type(self._logger["wandb"]) is bool and self._logger["wandb"] is True:
            self._logger["wandb"] = {}
        if isinstance(self._logger.get("wandb"), dict) and self.rank == 0:
            self._logger["wandb"] = asdict(WandbConfig(**self._logger["wandb"]))

        # Set the hardware defaults.
        self._hardware = asdict(HardwareConfig(**self._hardware))

        # Set the optimizer defaults.
        self._optim = asdict(OptimConfig(**self._optim))

        # Save the full config with defaults.
        c = self.get_config()
        c["trainer"]["logger"] = self._logger
        c["trainer"]["hardware"] = self._hardware
        c["trainer"]["optim"] = self._optim
        with open(self._logger["dump_path"] / ".hydra" / "config.yaml", "w") as f:
            omegaconf.OmegaConf.save(c, f)

        logging.info(f"=> INIT OF {self.__class__.__name__} COMPLETED.")

    def __call__(self):
        """Call the setup and launch methods."""
        self.setup()
        self.launch()

    def setup(self):
        """Instantiate components and load the checkpoint (if applicable)."""
        logging.getLogger().setLevel(self._logger["level"])
        logging.info(f"=> SETUP OF {self.__class__.__name__} STARTED.")
        self._instanciate()
        self._load_checkpoint()
        logging.info(f"=> SETUP OF {self.__class__.__name__} COMPLETED.")

    def launch(self):
        """Execute the core training and evaluation routine.

        This method runs the training and evaluation process,
        with a customizable boilerplate structure.

        The default flow includes:
        - Running evaluation and cleanup if no "train" dataset is found in `self.data`.
        - Otherwise performing pre-training, training, and post-training tasks.

        Exceptions
        ----------
        BreakAllEpochs
            Raised if the training is interrupted by the user.

        """
        if "train" not in self.data:
            self._evaluate()
            self._cleanup()
            return
        try:
            self.before_fit()
            self._fit()
            self.after_fit()
        except BreakAllEpochs:
            logging.exception("Training stopped by user.")
            raise
        if self.logger["wandb"]:
            wandb.finish()
        self._cleanup()

    @abstractmethod
    def forward(self):
        """Forward pass of the model."""
        pass

    @abstractmethod
    def predict(self):
        """Prediction of the model used for evaluation."""
        pass

    @abstractmethod
    def compute_loss(self):
        """Compute the global loss to be minimized."""
        pass

    def get_logs(self, keys=None):
        """Retrieve the logs from the logger."""
        if self.logger["wandb"] is None:
            return reader.jsonl(self.logger["dump_path"])
        else:
            return reader.wandb(
                self.logger["wandb"]["entity"],
                self.logger["wandb"]["project"],
                self.logger["wandb"]["ID"],
                keys=keys,
            )

    def get_config(self):
        """Retrieve the configuration file of the trainer."""
        config = omegaconf.OmegaConf.load(
            self._logger["dump_path"] / ".hydra" / "config.yaml"
        )
        return config

    def before_fit(self):
        """Initialize training by setting the starting epoch."""
        self.epoch = 0

    def after_fit(self):
        """Evaluate the model after completing the training process."""
        self._evaluate()

    def before_fit_epoch(self):
        """Prepare the training state and set the epoch for distributed training."""
        self.train()
        if self.world_size > 1:
            self.data["train"].set_epoch(self.epoch)

    def after_fit_epoch(self):
        """Handle post-epoch tasks after training (currently does nothing)."""
        pass

    def before_fit_step(self):
        """Prepare batch for training step by moving it to the appropriate device."""
        self.batch = to_device(self.batch, self.device)

    def after_fit_step(self):
<<<<<<< HEAD
        """Handle post-step tasks after a training step, such as per-step monitoring"""
=======
        """Handle post-step tasks after a training step, such as per-step monitoring."""
>>>>>>> 6426aca2
        if "train" in self.logger["monitors"]:
            for metric in self.logger["monitors"]["train"].values():
                metric: Monitor
                score = metric.compute(self._latest_forward)
                if self.global_step % self.logger["every_step"] == 0:
                    self._log({f"train/{metric.name}": score})

    def before_eval(self):
        """Set the model to evaluation mode before validation/testing."""
        self.eval()

    def after_eval(self):
        """Handle tasks after completing evaluation (currently does nothing)."""
        pass

    def before_eval_step(self):
        """Prepare batch for evaluation step by moving it to the appropriate device."""
        self.batch = to_device(self.batch, self.device)

    def after_eval_step(self):
        """Handle post-step tasks after an evaluation step (currently does nothing)."""
        pass

    def checkpoint(self) -> submitit.helpers.DelayedSubmission:
        """Create a checkpoint of the current state of the model.

        This method is called asynchronously when the SLURM manager sends a
        preemption signal. It is invoked with the same arguments as the `__call__`
        method. At this point, `self` represents the current state of the model.

        Returns
        -------
        submitit.helpers.DelayedSubmission: A delayed submission object
            representing the requeued task with the current model state.
        """
        logging.info("Requeuing the task...")
        self._save_checkpoint("tmp_checkpoint.ckpt", model_only=False)
        model = type(self)(
            self._data,
            self._module,
            self._loss,
            self._hardware,
            self._optim,
            self._logger,
        )
        logging.info("Cleaning up the current task before submitting a new one.")
        self._cleanup()
        return submitit.helpers.DelayedSubmission(model)

    @property
    def rank(self):
        if self.world_size > 1:
            return torch.distributed.get_rank()
        return 0

    @property
    def world_size(self):
        if torch.distributed.is_initialized():
            return torch.distributed.get_world_size()
        return 1

    @property
    def epoch(self):
        if not hasattr(self, "_epoch"):
            return None
        return self._epoch

    @property
    def step(self):
        if not hasattr(self, "_step"):
            return None
        return self._step

    @property
    def batch_idx(self):
        if not hasattr(self, "_batch_idx"):
            return None
        return self._batch_idx

    @property
    def device(self):
        return self._device

    @epoch.setter
    def epoch(self, value):
        self._epoch = value

    @step.setter
    def step(self, value):
        self._step = value

    def _instanciate(self):
        seed_everything(self._hardware.get("seed", None))

        self.start_time = time.time()
        # we skip optim as we may not need it (see below)
        self.data = hydra.utils.instantiate(self._data, _convert_="object")
        self.module = hydra.utils.instantiate(self._module, _convert_="object")
        self.loss = hydra.utils.instantiate(self._loss, _convert_="object")
        self.hardware = hydra.utils.instantiate(self._hardware, _convert_="object")
        self.logger = hydra.utils.instantiate(self._logger, _convert_="object")

        self._set_device(self.hardware)

        self.loss = self.loss.to(self._device)

        logging.info("Logger:")
        logging.info(f"\t- Dump path: `{self.logger['dump_path']}`")
        if self.logger["wandb"]:
            logging.info("\t- Wandb:")
            try:
                wandb.init(
                    entity=self.logger["wandb"]["entity"],
                    project=self.logger["wandb"]["project"],
                    name=self.logger["wandb"]["name"],
                    dir=str(self.logger["dump_path"]),
                    resume="allow",
                )
                self.logger["wandb"]["entity"] = wandb.run.entity
                self.logger["wandb"]["project"] = wandb.run.project
                self.logger["wandb"]["name"] = wandb.run.name
                self.logger["wandb"]["ID"] = wandb.run.id
                logging.info(f"\t\t- entity: {wandb.run.entity}")
                logging.info(f"\t\t- project: {wandb.run.project}")
                logging.info(f"\t\t- name: {wandb.run.name}")
                logging.info(f"\t\t- id: {wandb.run.id}")
            except Exception:
                logging.exception("Failed to initialize wandb.")
                raise
        else:
            logging.info("\t- JSONL")

        # we do metrics before data to allow logging in data
        logging.info("Metrics:")
        for m in self.logger["metrics"]:
            if type(self.logger["metrics"][m]) is dict:
                self.logger["metrics"][m] = torch.nn.ModuleDict(
                    self.logger["metrics"][m]
                )
        if type(self.logger["metrics"]) is dict:
            self.logger["metrics"] = torch.nn.ModuleDict(self.logger["metrics"])
        self.logger["metrics"] = self.logger["metrics"].to(self._device)

        # Data
        logging.info("Data:")
        for name, loader in self.data.items():
            if name[0] == "_":
                logging.info(f"\t- `{name}` ignored (starts with `_`).")
                continue
            logging.info(f"\t\t- length: {len(loader)}.")

            if name in self.logger["metrics"]:
                logging.info("\t\t- metrics:")
                for mname in self.logger["metrics"][name]:
                    logging.info(f"\t\t\t- {mname}.")
            else:
                if name != "train":
                    log_and_raise(
                        ValueError,
                        f"Metrics for dataset {name} are not defined in the config. "
                        "All datasets which are not `train` must have metrics defined.",
                    )

            if not len(loader):
                log_and_raise(ValueError, f"Length of dataset {name} is 0.")
            if self.world_size > 1:
                if not isinstance(
                    loader.sampler,
                    (
                        torch.utils.data.SequentialSampler,
                        torch.utils.data.RandomSampler,
                    ),
                ):
                    log_and_raise(
                        ValueError,
                        "Custom sampler with distributed version is not supported.",
                    )

                self.data[name] = DistributedSamplerWrapper(
                    loader, self.world_size, self.rank
                )
                logging.info(
                    f"\t- Length after DDS on this process `{len(self.data[name])}."
                )

        # Modules and scaler
        logging.info("Modules:")
        for name, module in self.module.items():
            # if self.config.model.memory_format == "channels_last":
            #     module.to(memory_format=torch.channels_last)
            if self.world_size > 1:
                module = torch.nn.SyncBatchNorm.convert_sync_batchnorm(module)
            module.to(self.device)
            has_parameters = False
            if sum(p.numel() for p in module.parameters() if p.requires_grad) > 0:
                has_parameters = True
            if self.world_size > 1 and has_parameters:
                module = torch.nn.parallel.DistributedDataParallel(
                    module, device_ids=[self._device]
                )
            self.module[name] = module
            trainable = sum(
                param.numel() for param in module.parameters() if param.requires_grad
            )
            logging.info(f"\t- {name} with {trainable} trainable parameters.")
        self.module = torch.nn.ModuleDict(self.module)
        self.scaler = torch.amp.GradScaler("cuda", enabled=self.hardware["float16"])

        self.register_buffer("global_step", torch.zeros((1,), dtype=int))

        if "train" in self.data:
            logging.info("Setting up self.optim.")
            self.optim = hydra.utils.instantiate(self._optim, _convert_="object")
            self.optim["optimizer"] = self.optim["optimizer"](self.parameters())
            self.optim["scheduler"] = self.optim["scheduler"](self.optim["optimizer"])
        else:
            logging.info(
                "No `train` in data, skipping optimizer and scheduler initializations."
            )

        self._log_buffer = {}

    def _fit(self):
        while self.epoch < self.optim["epochs"]:
            try:
                self._fit_epoch()
            except BreakEpoch:
                logging.info(
                    "Train epoch interrupted by user. Proceeding to the next one."
                )
            except NanError:
                logging.error("NaN error encountered during training.", exc_info=True)
                return
            except Exception:
                logging.exception("An unexpected error occurred during training.")
                raise

            if self.epoch % self.logger["eval_every_epoch"] == 0:
                self._evaluate()
            self.epoch = self.epoch + 1

            if (
                self.logger["checkpoint_frequency"]
                and self.epoch % self.logger["checkpoint_frequency"] == 0
            ):
                self._save_checkpoint(
                    f"checkpoint_{self.epoch}.ckpt",
                    model_only=self.logger["checkpoint_model_only"],
                )

        # At the end of training, we (optionally) save the final model.
        if self.logger["save_final_model"]:
            self._save_checkpoint(
                f"{self.logger['save_final_model']}.ckpt", model_only=True
            )

        logging.info("Cleaning up any temporary checkpoint.")
        (self.logger["dump_path"] / "tmp_checkpoint.ckpt").unlink(missing_ok=True)

    def _fit_epoch(self):
        assert "train" in self.data
        self.before_fit_epoch()
        # We do not ensure that the model is still in train mode to not
        # override any user desired behavior, simply speak out.
        if not self.training:
            logging.warning(
                "Starting training epoch but model is no longer in "
                "train mode after call to before_fit_epoch()."
            )

        loader = self.data["train"]
        # If max_steps is negative, train on the full dataset.
        if self.optim["max_steps"] < 0:
            max_steps = len(loader)
        # If max_steps is a float between 0 and 1, treat it as a percentage.
        elif 0 < self.optim["max_steps"] < 1:
            max_steps = int(self.optim["max_steps"] * len(loader))
        # Otherwise, set max_steps to the length of the dataset.
        else:
            max_steps = min(self.optim["max_steps"], len(loader))

        for self._batch_idx, self.batch in enumerate(
            tqdm(loader, total=max_steps, desc=f"Training: {self.epoch}")
        ):
            self.before_fit_step()
            self._fit_step()
            self.after_fit_step()

            self.global_step.add_(1)
            if self.batch_idx >= max_steps:
                break

        self.after_fit_epoch()
        self.batch = None

    def _evaluate(self) -> dict:
        self.before_eval()
        # We do not ensure that the model is still in eval mode to not
        # override any user desired behavior.
        if self.training:
            logging.warning(
                "Starting eval epoch but model is not in "
                "eval mode after call to before_eval()."
            )

        packet = {"epoch": min(self.epoch, self.optim["epochs"] - 1)}
        for name_loader, loader in self.data.items():
            if name_loader == "train" or name_loader[0] == "_":
                continue
            # Reset the metrics for the epoch.
            if name_loader in self.logger["metrics"]:
                for _, v in self.logger["metrics"][name_loader].items():
                    v.reset()

            try:
                max_steps = len(loader)
                with torch.inference_mode():
                    for self._batch_idx, self.batch in tqdm(
                        enumerate(loader),
                        total=max_steps,
                        desc=f"Eval {name_loader}: {self.epoch=}",
                    ):

                        # Call any user specified pre-step function.
                        self.before_eval_step()

                        # Call the eval step.
                        with torch.amp.autocast(
                            "cuda", enabled=self.hardware["float16"]
                        ):
                            self._eval_step(name_loader=name_loader)

                        # Call any user specified post-step function.
                        self.after_eval_step()
            except BreakEpoch:
                logging.info("Eval epoch interrupted by user.")
            except Exception:
                logging.exception("An unexpected error occurred during evaluation.")
                raise

            # Be sure to clean up to avoid silent bugs.
            self.batch = None
            # Compute the final metrics for the epoch.
            if name_loader in self.logger["metrics"]:
                for name, metric in self.logger["metrics"][name_loader].items():
                    packet[f"{name_loader}/{name}"] = metric.compute()
        self._log(packet, commit=True)
        # Call any user specified post-epoch function.
        self.after_eval()

    def _fit_step(self):
        with torch.amp.autocast("cuda", enabled=self.hardware["float16"]):
            returned_loss = self.compute_loss()

        if isinstance(returned_loss, torch.Tensor) and returned_loss.numel() == 1:
            loss = returned_loss
        elif isinstance(returned_loss, list):
            loss = sum(returned_loss)
        elif isinstance(returned_loss, dict):
            loss = sum(returned_loss.values())
        else:
            log_and_raise(
                ValueError,
                "Returned loss must be a float, a list of floats or a dict of floats.",
            )

        if torch.isnan(loss):
            log_and_raise(NanError, "Loss is NaN. Stopping training.")

        self.scaler.scale(loss).backward()
        scale = self.scaler.get_scale()
        if (1 + self.batch_idx) % self.optim["accumulation_steps"] == 0:
            # Unscales the gradients of optimizer's assigned params in-place.
            self.scaler.unscale_(self.optim["optimizer"])
            if self.optim["grad_max_norm"] is not None:
                # Since the gradients of optimizer's assigned params are unscaled,
                # clips as usual:
                torch.nn.utils.clip_grad_norm_(
                    self.parameters(), self.optim["grad_max_norm"]
                )
            self.scaler.step(self.optim["optimizer"])
            self.scaler.update()
            self.optim["optimizer"].zero_grad(set_to_none=True)

        # to avoid warning
        # see https://discuss.pytorch.org/t/
        # optimizer-step-before-lr-scheduler-step-error-using-gradscaler/92930/7
        if scale <= self.scaler.get_scale():
            self.optim["scheduler"].step()

        if self.global_step % self.logger["every_step"] == 0:
            bucket = {}
            if isinstance(returned_loss, dict):
                for name, value in returned_loss.items():
                    bucket[f"train/{name}"] = value.item()
            else:
                bucket["train/loss"] = loss.item()
            bucket["train/lr"] = self.optim["scheduler"].get_last_lr()[0]
            bucket["step"] = self.batch_idx
            bucket["epoch"] = self.epoch
            self._log(bucket, commit=True)

    def _eval_step(self, name_loader):
        output = self.predict()
        if name_loader in self.logger["metrics"]:
            for metric in self.logger["metrics"][name_loader].values():
                metric.update(output, self.batch[1])

        if name_loader in self.logger["monitors"]:
            for metric in self.logger["monitors"][name_loader].values():
                metric: Monitor
                # NOTE To make this more general (e.g. for GradNorm, etc.)
                # we should pass in the BaseModel in its entirety and let the
                # compute method use what it needs.
                score = metric.compute(output)
                if self.global_step % self.logger["every_step"] == 0:
                    self._log({f"{name_loader}/{metric.name}": score})

    def _set_device(self, hardware):
        # Check if CUDA is available, otherwise set to CPU.
        if not torch.cuda.is_available() or hardware["device"] == "cpu":
            logging.warning("CUDA is not available. Setting device to CPU.")
            self._device = "cpu"
            return

        if hardware["world_size"] > 1:
            logging.info("Setting up Distributed model.")

            dist_env = submitit.JobEnvironment()
            port = 10000 + int(os.environ["SLURM_JOBID"]) % 55000
            if "SLURM_JOB_NODELIST" in os.environ:

                cmd = ["scontrol", "show", "hostnames", os.getenv("SLURM_JOB_NODELIST")]
                host_name = subprocess.check_output(cmd).decode().splitlines()[0]
                dist_url = f"tcp://{host_name}:{port}"
            else:
                dist_url = f"tcp://localhost:{port}"

            logging.info(f"\tos MASTER_ADDR: {os.getenv('MASTER_ADDR')}")
            logging.info(f"\tos MASTER_PORT: {os.getenv('MASTER_PORT')}")
            logging.info(f"\tprocess group: {dist_env.num_tasks} tasks")
            logging.info(f"\tmaster: {dist_url}")
            logging.info(f"\tglobal rank: {dist_env.global_rank}")
            logging.info(f"\tlocal rank: {dist_env.local_rank}")
            logging.info(f"\tnumber of nodes: {dist_env.num_nodes}")
            logging.info(f"\tworld size: {dist_env.num_nodes*dist_env.num_tasks}")

            torch.distributed.init_process_group(
                "nccl",
                init_method=dist_url,
                rank=dist_env.global_rank,
                world_size=dist_env.num_nodes * dist_env.num_tasks,
            )
            assert dist_env.global_rank == torch.distributed.get_rank()
            assert (
                dist_env.num_nodes * dist_env.num_tasks
            ) == torch.distributed.get_world_size()
            self._device = f"cuda:{dist_env.local_rank}"
        else:
            self._device = hardware["device"]

        # Cleanup the device.
        logging.info("Device status at start of process:")
        get_gpu_info()

        # Set the CUDA device.
        torch.cuda.set_device(self._device)

    def _log(self, packet=None, commit=True):
        # Update the log buffer with the new packet.
        packet = packet or {}
        assert "_global_step" not in packet, logging.error(
            "'_global_step' is reserved but present in log packet."
        )
        self._log_buffer.update(packet)
        if not commit or len(self._log_buffer) == 0:
            return

        # Make values JSON serializable.
        for name, value in self._log_buffer.items():
            if torch.is_tensor(value):
                if torch.numel(value) == 1:
                    self._log_buffer[name] = value.item()
                else:
                    self._log_buffer[name] = value.tolist()

        # Log in WandB.
        if self.logger["wandb"] and self.rank == 0:
            for name, value in self._log_buffer.items():
                if isinstance(value, list):
                    # Create a WandB table if the value is a list.
                    table = wandb.Table(columns=["epoch", name])
                    for i, v in enumerate(np.asarray(value).flatten()):
                        table.add_data(i, v)
                    self._log_buffer[name] = table
                else:
                    self._log_buffer[name] = value
            wandb.log(self._log_buffer, step=self.global_step.item())

        # Log in jsonl.
        else:
            self._log_buffer.update(self._generate_logging_default_bucket())
            with jsonlines.open(
                self.logger["dump_path"] / f"logs_rank_{self.rank}.jsonl", mode="a"
            ) as writer:
                writer.write(self._log_buffer)

        # Clear the log buffer.
        self._log_buffer = {}

    def _load_checkpoint(self):
        logging.info("load_checkpoint:")
        target = self.logger["dump_path"] / "tmp_checkpoint.ckpt"
        if not target.is_file():
            logging.info(f"\t=> `{target}` not present... training from scratch.")
            self.epoch = 0
            return

        logging.info(f"\t=> folder `{target}` exists... loading it.")
        checkpoint = self.logger["dump_path"] / "tmp_checkpoint.ckpt"

        ckpt = torch.load(checkpoint, map_location="cpu")

        for name, model in self.named_children():
            if name not in ckpt:
                logging.info(f"\t\t=> {name} not in ckpt, skipping.")
                continue
            model.load_state_dict(ckpt[name])
            logging.info(f"\t\t=> {name} successfully loaded.")
        # model and metrics are children of the model so already
        # handles by the above for loop. But we need special case for
        # the optimizer(s) and scheduler(s)
        if "optimizer" in ckpt:
            self.optim["optimizer"].load_state_dict(ckpt["optimizer"])
            logging.info("\t\t=> optimizer successfully loaded.")
        if "scheduler" in ckpt:
            self.optim["optimizer"].load_state_dict(ckpt["scheduler"])
            logging.info("\t\t=> scheduler successfully loaded.")
        if "epoch" in ckpt:
            self.epoch = ckpt["epoch"]
            logging.info(f"\t\t=> training will start from epoch {ckpt['epoch']}.")
        else:
            self.epoch = 0

    def _save_checkpoint(self, name, model_only):
        if self.world_size > 1:
            curr_rank = torch.distributed.get_rank()
            if curr_rank != 0:
                logging.info(f"On rank {curr_rank}, only rank 0 saves the checkpoint.")
                return
        saving_name = self.logger["dump_path"] / name
        state = {}
        for subname, model in self.named_children():
            state[subname] = model.state_dict()
        if model_only:
            torch.save(state, saving_name)
            logging.info(f"Model saved at {saving_name}.")
            return
        if hasattr(self.optim, "optimizer"):
            state["optimizer"] = self.optim["optimizer"].state_dict()
        if hasattr(self.optim, "scheduler"):
            state["scheduler"] = self.optim["scheduler"].state_dict()
        state["epoch"] = self.epoch

        torch.save(state, saving_name)
        if model_only:
            mess = "(model only)"
        else:
            mess = "(model, optimizer, scheduler, epoch)"
        logging.info(f"Checkpoint {mess} saved at {saving_name}.")

    def _generate_logging_default_bucket(self):
        cur_time = time.time()
        rel_time = cur_time - self.start_time
        bucket = {
            "rank": self.rank,
            "timestamp": cur_time,
            "relative_time": rel_time,
            "training": self.training,
            "epoch": self.epoch,
            "step": self.batch_idx,
        }
        return bucket

    def _cleanup(self):
        logging.info("Cleaning up process, device status before cleaning:")
        get_gpu_info()

        if torch.distributed.is_initialized():
            logging.info("Cleaning distributed processes.")
            torch.distributed.destroy_process_group()

        gc.collect()
        torch.cuda.empty_cache()

        logging.info("Device status after cleaning.")
        get_gpu_info()

    @property
    def latest_forward(self):
        if not hasattr(self, "_latest_forward"):
            return None
        return self._latest_forward

    @latest_forward.setter
    def latest_forward(self, value):
        self._latest_forward = value<|MERGE_RESOLUTION|>--- conflicted
+++ resolved
@@ -243,11 +243,7 @@
         self.batch = to_device(self.batch, self.device)
 
     def after_fit_step(self):
-<<<<<<< HEAD
         """Handle post-step tasks after a training step, such as per-step monitoring"""
-=======
-        """Handle post-step tasks after a training step, such as per-step monitoring."""
->>>>>>> 6426aca2
         if "train" in self.logger["monitors"]:
             for metric in self.logger["monitors"]["train"].values():
                 metric: Monitor
@@ -665,6 +661,7 @@
                 score = metric.compute(output)
                 if self.global_step % self.logger["every_step"] == 0:
                     self._log({f"{name_loader}/{metric.name}": score})
+                    self._log({f"{name_loader}/{metric.name}": score})
 
     def _set_device(self, hardware):
         # Check if CUDA is available, otherwise set to CPU.
@@ -849,6 +846,7 @@
     @property
     def latest_forward(self):
         if not hasattr(self, "_latest_forward"):
+        if not hasattr(self, "_latest_forward"):
             return None
         return self._latest_forward
 
