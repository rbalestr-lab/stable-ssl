--- conflicted
+++ resolved
@@ -15,13 +15,9 @@
 )
 from .base import BaseTrainer
 from .config import instanciate_config
-<<<<<<< HEAD
-from .modules import load_backbone
-=======
 from .losses import BarlowTwinsLoss, NegativeCosineSimilarity, NTXEntLoss, VICRegLoss
 from .modules import load_backbone
 from .trainers import JointEmbeddingTrainer, SelfDistillationTrainer, SupervisedTrainer
->>>>>>> 7c64d01a
 
 __all__ = [
     "__title__",
